--- conflicted
+++ resolved
@@ -4,11 +4,8 @@
 from tabs.overallStats import homeTab
 from tabs.constructorStats import constructorStatsTab
 from tabs.weatherAnalysis import weatherAnalysisTab
-<<<<<<< HEAD
 from tabs.forecasting import forecastingTab
-=======
 from tabs.tireAnalysis import tireAnalysisTab
->>>>>>> cc706f2a
 
 st.set_page_config(
     page_title="F1 Dashboard",
@@ -18,11 +15,7 @@
 
 st.title("🏁 F1 Dashboard")
 
-<<<<<<< HEAD
-tabs = st.tabs(["Home", "Races", "Drivers", "Constructors", "Forecasting", "Weather Analysis"])
-=======
-tabs = st.tabs(["Home", "Races", "Drivers", "Constructors", "Forecasting (?)", "Weather Analysis","Tire Analysis"])
->>>>>>> cc706f2a
+tabs = st.tabs(["Home", "Races", "Drivers", "Constructors", "Forecasting", "Weather Analysis","Tire Analysis"])
 with tabs[0]:
     homeTab()
 with tabs[1]:
